--- conflicted
+++ resolved
@@ -33,11 +33,8 @@
 branches:
  only:
    - master
-<<<<<<< HEAD
+   - /^maint.*/
    - portable
-=======
-   - /^maint.*/
->>>>>>> aa060269
 
 # Notify of build changes
 notifications:
