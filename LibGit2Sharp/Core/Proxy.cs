--- conflicted
+++ resolved
@@ -2422,24 +2422,7 @@
             }
         }
 
-<<<<<<< HEAD
-        public static RepositorySafeHandle git_repository_new()
-        {
-            using (ThreadAffinity())
-            {
-                RepositorySafeHandle repo;
-
-                int res = NativeMethods.git_repository_new(out repo);
-                Ensure.ZeroResult(res);
-
-                return repo;
-            }
-        }
-
-        public static ObjectDatabaseSafeHandle git_repository_odb(RepositorySafeHandle repo)
-=======
         public static unsafe ObjectDatabaseHandle git_repository_odb(RepositoryHandle repo)
->>>>>>> 2492eb8d
         {
             git_odb* handle;
             int res = NativeMethods.git_repository_odb(out handle, repo);
